--- conflicted
+++ resolved
@@ -36,11 +36,6 @@
 import sys
 import time
 
-<<<<<<< HEAD
-#print('Entering heasoftpy.__init__')
-
-=======
->>>>>>> e7998c3f
 THIS_MODULE = sys.modules[__name__]
 #
 #import program_version
@@ -157,7 +152,6 @@
                   format(pfiles_dir, orig_pfiles)
         print(err_msg, file=sys.stderr)
 
-#2345678901234567890123456789012345678901234567890123456789012345678901234567890
 def get_heasoft_version():
     """
     Extract and return the version from $HEADAS/syspfiles/ftools.par.
