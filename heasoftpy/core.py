# Copyright 2024, University of Maryland, All Rights Reserved

import subprocess
import os
import re
import sys
import io
import selectors
import logging
from warnings import warn


if '__INSTALLING_HSP' not in os.environ:
    from astropy.utils.exceptions import AstropyDeprecationWarning

    class HSPDeprecationWarning(AstropyDeprecationWarning):
        """heasoftpy Deprecation warning"""


class HSPTaskException(Exception):
    """heasoftpy exception class"""


class HSPTask:
    """A class for handling a Heasoftpy (HSP) task"""

    def __init__(self, name=None):
        """Initialize an HSPTask with a given name.

        Parameters
        ----------
            name (str): The name of the task to be called. Required

        """

        # if self.name is defined by a subclass, use it.
        if hasattr(self, 'name') and isinstance(self.name, str):
            if name is None:
                name = self.name
            # if name given is different from that defined in the class; fail
            if name != self.name:
                raise HSPTaskException(
                    f'given task name "{name}" does not ' +
                    f'match the name in the class "{self.name}"')
        # task name is required #
        if name is None:
            raise HSPTaskException('Task name is required')

        # to handle "_" and "-" in names, we also create pyname
        self.taskname = name
        self.pytaskname = name.replace('-', '_')

        # first read the parameter file
        pfile = HSPTask.find_pfile(name)
        params = HSPTask.read_pfile(pfile)

        # par_names: holds a list of the parameter names as strings
        # make each parameter accessible as: task.par_name
        par_names = []
        for par in params:
            setattr(self, par.pname, par)
            par_names.append(par.pname)

        # add extra useful keys to parameters
        default_mode = self.mode.value if hasattr(self, 'mode') else 'h'
        for pname in par_names:
            par = getattr(self, pname)
            if not hasattr(par, 'mode'):
                isReq = False
            else:
                isReq = ('q' in par.mode or
                         ('a' in par.mode and 'q' in default_mode))
            par.isReq = isReq

        self.par_names = par_names
        self.params = {}
        self.default_params = {
            pname: getattr(self, pname).value for pname in par_names}
        self.pfile = pfile
        self._task_docs = None
        self.__doc__ = self._generate_fcn_docs(fhelp=True)

    def __setattr__(self, pname, val):
        """Enable setting a parameter by setting HSPParam equal to some value.

        Doing it this way because for non-class attributes (task parameters
        that are defined in __init__ and not the in class), setting and getting
        them is not accessible for an class instance, unless we do it this way.

        Parameters
        ----------
        pname: str
            parameter name to be set
        val: str
            parameter value to set.

        """
        try:
            attrObj = super(HSPTask, self).__getattribute__(pname)
        except AttributeError:
            # setting for the first time
            super(HSPTask, self).__setattr__(pname, val)
        else:
            if hasattr(attrObj, '__set__'):
                attrObj.__set__(self, val)
                self.params[pname] = val
            else:
                super(HSPTask, self).__setattr__(pname, val)

    def __call__(self, args=None, **kwargs):
        """Call the task.

        There are several ways to call HSPTask:
        1: HSPTask(): required parameters will be queried as usually done with
            heasoft tasks.
        2: HSPTask(previousHSPTask): initialize from a previously defined
            HSPTask.
        3: HSPTask(argsDict): argsDict is a dict of input parameters.
        4: HSPTask(foo=bar, x=0): parameters are passed in the kwargs dict.


        Parameters
        ----------
        args: HSPTask or dict
            Task parameters as another HSPTask or dict

        Keywords
        --------
        individual task parameters given as: parameter=value.

        Additionally, the user may pass other arguments that are common between
        all tasks. These include:

        verbose: This can take several values. In all cases, the text printed
            by the task is captured, and returned in HSPResult.stdout/stderr.
            Additionally:
            - 0 (also False or 'no'): Just return the text, no progress
                printing.
            - 1 (also True or 'yes'): In addition to capturing and returning
                the text, task text will printed into the screen as the task
                runs.
            - 2: Similar to 1, but also prints the text to a log file.
            - 20: In addition to capturing and returning the text, log it
                to a file, but not to the screen.
                In both cases of 2 and 20, the default log file name is
                {taskname}.log. A logfile parameter can be passed to the task
                to override the file name.

        noprompt: Typically, HSPTask would check the input parameters and
            queries any missing ones. Some tasks (e.g. pipelines) can run by
            using default values. Setting `noprompt=True`, disables checking
            and querying the parameters. Default is False.

        stderr: If True, make stderr separate from stdout. The default
            is False, so stderr is written to stdout.
            
        allowfailure: Whether to allow task failure with nonzero exit code.
            The default is False.

        Returns:
            HSPResult instance.
            e.g. HSPResult(ret_code, std_out, std_err, params, custom_dict)
        """

        # assemble the user input, if any, into a dict
        if args is None:
            user_pars = {}
        elif isinstance(args, dict):
            user_pars = dict(args)
        elif isinstance(args, HSPTask):
            user_pars = dict(args.params)
        else:
            raise HSPTaskException(
                'Unrecognized input in initializing HSPTask')

        # also any parameters in self.params from a previous call
        # or entered by hand
        user_pars.update(self.params)

        # add all keywords if present
        # any commandLine arguments in sys.argv should have already been
        # processed into kwargs
        user_pars.update(kwargs)

        # ----------------------------- #
        # handle common task parameters #
        # do we have an explicit stderr
        stderr = user_pars.get('stderr', False)
        if not isinstance(stderr, bool):
            stderr = ((isinstance(stderr, str) and
                       stderr.strip().lower() in ['y', 'yes', 'true'])
                      or isinstance(stderr, int) and stderr > 0)
        self.stderr = stderr

        # noprompt?
        noprompt = user_pars.get('noprompt', False)
        if 'noprompt' in self.par_names:
            # in case noprompt is task parameter, we look for py_noprompt
            noprompt = user_pars.get('py_noprompt', False)
        if not isinstance(stderr, bool):
            noprompt = ((isinstance(noprompt, str) and
                         noprompt.strip().lower() in ['y', 'yes', 'true'])
                        or isinstance(noprompt, int) and noprompt > 0)
        self._noprompt = noprompt

        # verbose?
        verbose = user_pars.get('verbose', 0)
        logfile = user_pars.get('logfile', None)
        if 'verbose' in self.par_names:
            # in case verbose is task parameter, we look for py_verbose
            verbose = user_pars.get('py_verbose', 0)
        if 'logfile' in self.par_names:
            # in case logfile is task parameter, we look for py_logfile
            logfile = user_pars.get('py_logfile', None)

        if isinstance(verbose, bool):
            verbose = 1 if verbose else 0
        elif isinstance(verbose, str):
            if verbose.strip().lower() in ['y', 'yes', 'true']:
                verbose = 1
            elif verbose.strip().lower() in ['n', 'no', 'false']:
                verbose = 0
            else:
                try:
                    verbose = int(verbose)
                except ValueError:
                    verbose = 1
        if not isinstance(verbose, int):
            raise HSPTaskException(
                'confusing verbose value. Allowed types are: bool, str or int')
        self._verbose = verbose
<<<<<<< HEAD
=======
        
        # allowfailure?
        allowfailure = user_pars.get("allowfailure", False)
        self._allowfailure = allowfailure
        # ----------------------------- #
>>>>>>> e26466f0
        
        # allowfailure?
        allowfailure = user_pars.get("allowfailure", False)
        self._allowfailure = allowfailure
        # ----------------------------- #

        # prepare the logger #
        # note that verbose takes precedence over logfile
        if verbose <= 0:
            # capture only
            level = 1
            logfile = None
        elif verbose == 1:
            # capture & screen
            level = [1, 2]
            logfile = None
        elif verbose == 20:
            # capture and logfile
            level = [1, 3]
            if logfile is None:
                logfile = f'{self.taskname}.log'
        else:
            # capture, screen and logfile
            level = [1, 2, 3]
            if logfile is None:
                logfile = f'{self.taskname}.log'

        self._logfile = logfile

        # setup logger only for pure-python calls, not for native heasoft tools
        # those are handled separately by handle_io_stream
        if self.__module__ != 'heasoftpy.core':
            logging.setLoggerClass(HSPLogger)
            self.logger = logging.getLogger(self.taskname)
            self.logger.setup(
                level=level, stderr=self.stderr, file_name=logfile)
        # ------------------ #

        # now check the user input against expectations, and query if
        # incomplete
        usr_params = self.build_params(user_pars)

        # create a dict for all model parameters
        params = {p: getattr(self, p).value for p in self.par_names}
        self.params = usr_params if self._noprompt else params

        # do_exec is a hidden parameter used for debugging and testing
        # Set to True, unless we are testing and debugging.
        do_exec = kwargs.get('do_exec', True)
        if do_exec:
            # disable prompt:
            # https://heasarc.gsfc.nasa.gov/lheasoft/scripting.html
            os.environ['HEADASNOQUERY'] = ''
            os.environ['HEADASPROMPT'] = '/dev/null'

            # write new params to the user .par file
            # do this before calling in case the task also updates
            # the .par file
            usr_pfile = HSPTask.find_pfile(self.taskname, return_user=True)
            self.write_pfile(usr_pfile)

            # now call the task #
            result = self.exec_task()

            # ensure we are returning the correct type
            if not isinstance(result, HSPResult):
                raise HSPTaskException(
                    f'Returned result type {type(result)} is not HSPResult')

            # re-read the pfile in case it has been modified by the task
            # update only the the values in the HSPTask instance, not
            #  result.params that will be returned to the user
            if os.path.exists(usr_pfile):
                params_after = HSPTask.read_pfile(usr_pfile)
                for ipar, par_name in enumerate(self.par_names):
                    setattr(self, par_name, params_after[ipar].value)
                # result.params.update(self.params)

            return result

    def exec_task(self):
        """Run the Heasoft task. This is not meant to be called directly.

        This method can be overridden by python-only tasks that subclass
        HSPTask. The task parameters are available as dictionary of
        {par_name:value} that contain both the parameters passed by the
        user and default ones.

        Here, we just call the heasoft task as a subprocess


        Returns
        -------
        HSPResult instance.
            e.g. HSPResult(ret_code, std_out, std_err, params, custom_dict)

        """

        # Get the task parameters
        usr_params = self.params

        verbose = self._verbose

        # do we have stderr?
        stderr = subprocess.PIPE if self.stderr else subprocess.STDOUT

        # construct a parameter list
        for par in usr_params.keys():
            if isinstance(usr_params[par], bool):
                usr_params[par] = 'yes' if usr_params[par] else 'no'
            if usr_params[par] is None:
                usr_params[par] = 'NONE'

            if isinstance(usr_params[par], str):
                # '$( )' ensures empty string are passed correctly with
                # subprocess
                if usr_params[par] == '':
                    usr_params[par] = '$( )'
        cmd_params = [
            '{}={}'.format(par, val) for par, val in usr_params.items()]

        # the task executable
        exec_cmd = os.path.join(os.environ['HEADAS'], f'bin/{self.taskname}')

        if os.path.exists(exec_cmd):
            exec_cmd = [exec_cmd]
        elif os.path.exists(exec_cmd + '.py'):
            exec_cmd = ['python', exec_cmd + '.py']
        else:
            raise HSPTaskException(f'There is no task file {exec_cmd} to run')

        cmd_list = exec_cmd + cmd_params
        proc = subprocess.Popen(cmd_list, stdout=subprocess.PIPE,
                                stderr=stderr, env=os.environ.copy())

        # ---------------------------------------------------- #
        # if verbose, we need to both print and capture output #
        # keeping track of stdout and stderr                   #
        # pass this to handle_io_stream to deal with it        #
        # ---------------------------------------------------- #
        if verbose > 0:
            proc_out, proc_err = HSPTask.handle_io_stream(
                proc, self.stderr, verbose, self._logfile)
            # needed to ensure the returncode is set correctly
            proc.wait()
        else:
            proc_out, proc_err = proc.communicate()
            if isinstance(proc_out, bytes):
                proc_out = proc_out.decode('ISO-8859-15')
            if isinstance(proc_err, bytes):
                proc_err = proc_err.decode('ISO-8859-15')
        # ---------------------------------------------------- #
<<<<<<< HEAD

        return HSPResult(proc.returncode, proc_out, proc_err, usr_params)

=======
        
        result = HSPResult(proc.returncode, proc_out, proc_err, usr_params)
        
        if (proc.returncode != 0):
            if self._allowfailure == "warn":
                warn(f"Nonzero Task Return Code: {proc.returncode}")
            elif not self._allowfailure:
                raise HSPTaskException("\n"+str(result))
        return result
    
    
>>>>>>> e26466f0
    def task_docs(self):
        """Print docstring help specific to this task

        For standard tasks, this uses fhelp to get the docs,
        for python-only tasks, classes subclassing HSPTask can
        provide a task_docs method that return a string with the
        docs.


        Return:
            str of documentation

        """
        if self._task_docs is not None:
            return self._task_docs

        name = self.taskname

        # call fhelp; assume HEADAS is defined #
        hbin = f"{os.environ['HEADAS']}/bin"
        fhelp = f"{hbin}/fhelp"

        if os.path.exists(f'{hbin}/{name}'):
            ext = ''
        elif os.path.exists(f'{hbin}/{name}.py'):
            ext = '.py'
        else:
            ext = None

        if ext is None:
            fhelp = f'Cannot run fhelp for {name}. No fhelp text was generated'
        else:
            proc = subprocess.Popen(
                [fhelp, f'task={name}{ext}'], stdin=subprocess.PIPE,
                stdout=subprocess.PIPE, stderr=subprocess.PIPE)
            proc_out, proc_err = proc.communicate()
            fhelp = proc_out.decode('ISO-8859-15')
            fhelp = f"{'-'*50}\n   fhelp-generated text\n{'-'*50}\n{fhelp}"
            fhelp.replace('"""', '')
            # add tab to the fhelp text
            fhelp = ''.join([line if line == '\n' else
                             f'    {line}' for line in fhelp.splitlines(True)])
        # ------------------------------------- #
        self._task_docs = fhelp
        return fhelp

    def build_params(self, user_pars):
        """Check the parameters given by the user against expectation
        from the .par file.

        - Loop through the expected task parameters (self.all_params).
        - Update their value if any of them is given by the user (in user_pars)
        - if a parameter is required by the task and not given, query the user.
        The final updated list of parameters is returned

        Parameters
        ----------
        user_pars: dict
            a dictionary containing the par_name:value given by the user

        Return
        ------
        dict of {pname:pvalue} for the values either passed by user or queried
        if required
        """

        # ----------------------------------------------------------- #
        # handle relation between parameters. these are task-specific
        # and need to be done in a better way

        # if page==no, do not query for more, regardless
        page = self.page if 'page' in self.par_names else None
        upage = user_pars.get('page', None)
        if page is not None:
            if self.page.value == 'no' or upage == 'no':
                user_pars['more'] = 'yes'

        noprompt = self._noprompt
        # ----------------------------------------------------------- #

        # do some basic checks on user_pars #
        # some heasoft tasks don't handle quotes in comma-separated lists
        # correctly
        for par in user_pars.keys():
            if isinstance(user_pars[par], str) and ',' in user_pars[par]:
                user_pars[par] = user_pars[par].strip('"')
        # --------------------------------- ##

        # loop through task parameters and either:
        params = {}
        # for pname, pdesc in self.all_params.items():
        for par_name in self.par_names:
            par = getattr(self, par_name)
            isReq = par.isReq

            if par_name in user_pars:
                setattr(self, par_name, user_pars[par_name])
                params[par_name] = par.value

            elif isReq and not noprompt:
                # query parameter
                par.query()
                params[par_name] = par.value
            else:
                # parameter not needed and not given
                pass
        return params

    def write_pfile(self, pfile):
        """Write .par file of some task, typically after executing

        Parameters
        ----------
        pfile: str
            path and name of the .par file. If it doesn't exist, create it

        Return:
            None

        """

        # write the updated parameter list #
        defaults = self.default_params
        ptxt = ''
        for par_name in self.par_names:
            par = getattr(self, par_name)

            val = par.value
            if (
                par.mode in ['h', 'q'] or
                (par.mode == 'a' and 'l' not in defaults['mode'])
            ):
                val = defaults[par_name]

            # make any style changes to the values to be printed #
            if (par.type in ['s', 'f', 'fr'] and isinstance(val, str) and
                    (' ' in val or ',' in val or val == '')):
                val = f'"{val}"'

            # write #
            ptxt += (f'{par.pname},{par.type},{par.mode},' +
                     f'{val},{par.min},{par.max},\"{par.prompt}\"\n')

        with open(pfile, 'w') as pf:
            pf.write(ptxt)
        # -------------------------------- #

    @staticmethod
    def read_pfile(pfile):
        """Read a par file for some task

        Can be called without initializing HSPTask by doing:
        HSPTask.read_pfile(...)

        Parameters
        ----------
        pfile: str
            full path to .par file

        Returns:
            list of HSPParam instances

        """

        if not os.path.exists(pfile):
            raise IOError(f'parameter file {pfile} not found')

        params = []
        with open(pfile, 'r') as fp:
            for line in fp:

                # make sure we have a line with information
                if line.startswith('#') or len(line.split(',')) < 6:
                    continue

                params.append(HSPParam(line))

        # if no mode, assume ql
        if 'mode' not in [par.pname for par in params]:
            params.append(HSPParam('mode,s,h,ql,,,'))

        return params

    @staticmethod
    def find_pfile(name, return_user=False):
        """Search for an return the .par file for the task

        Parameters
        ----------
        name: str
            Name of the task, so the pfile is {name}.par
        return_user: bool
            return the user pfile, even if it doesn't exist
            User's pfile is the taken from the first entry to PFILES

        Returns:
            the path to the {name}.par pfile

        """

        if 'HEADAS' in os.environ:
            sys_pfile = os.path.join(
                os.environ['HEADAS'], 'syspfiles', f'{name}.par')
        else:
            raise HSPTaskException(
                'HEADAS not defined. Please initialize Heasoft!')

        # during installation, always use $HEADAS/syspfiles
        if ('__INSTALLING_HSP' in os.environ and
           os.environ['__INSTALLING_HSP'] == 'yes'):
            return sys_pfile

        # split on both (:,;)
        pfiles = re.split(';|:', os.environ['PFILES'])

        # check a .par file exists anywhere
        found = False
        for pf in pfiles:
            if os.path.exists(os.path.join(pf, f'{name}.par')):
                found = True
                break
        if not found:
            raise HSPTaskException(f'No .par file found for task {name}')

        # parameter file to read
        pfile_to_read = os.path.join(pf, f'{name}.par')

        # check time-stamps; if we have a fresh heasoft or fresh heasoftpy
        # always read from sys_pfile
        this_ts = os.path.getmtime(__file__)
        sys_ts = (os.path.getmtime(sys_pfile)
                  if os.path.exists(sys_pfile) else -1.0)
        pfile_ts = (os.path.getmtime(pfile_to_read)
                    if os.path.exists(pfile_to_read) else -1.0)
        if (sys_ts >= pfile_ts or this_ts >= pfile_ts) and not return_user:
            return sys_pfile

        # parameter file where to save the task parameters
        if pfiles[0] == sys_pfile:
            # use ~/pfiles
            out_pdir = os.path.expanduser('~/pfiles')
        else:
            # use the first entry (other than sys_pfile) in PFILES
            out_pdir = pfiles[0]

        if not os.path.isdir(out_pdir):
            os.mkdir(out_pdir)
        pfile_to_write = f'{out_pdir}/{name}.par'

        # if return_user, we should never return sys_pfile because,
        # now we preparing to write
        pfile = pfile_to_write if return_user else pfile_to_read
        return pfile

    @staticmethod
    def handle_io_stream(proc, stderr, verbose, logfile):
        """Internal method to handle multiple streams (file & screen)

        Parameters:
            proc:
                proc from subprocess or sys; i.e. it has proc.stdout
                and proc.stderr
            stderr: bool
                user input of whether to use stderr or not

        """
        # selectors handle multiple io streams
        # https://stackoverflow.com/questions/31833897/python-read-from-subprocess-stdout-and-stderr-separately-while-preserving-order
        selector = selectors.DefaultSelector()
        selector.register(proc.stdout, selectors.EVENT_READ)
        outBuf = io.StringIO()
        if stderr:
            selector.register(proc.stderr, selectors.EVENT_READ)
            errBuf = io.StringIO()
        file = None
        if logfile is not None:
            file = open(logfile, 'a')

        # while task is running, print/capture output #
        done = False
        while not done:
            for key, _ in selector.select():
                line = key.fileobj.read1().decode()
                if not line:
                    done = True
                if not stderr or key.fileobj is proc.stdout:
                    if verbose != 20:
                        sys.stdout.write(line)
                    outBuf.write(line)
                    if file:
                        file.write(line)
                else:
                    if verbose != 20:
                        sys.stderr.write(line)
                    errBuf.write(line)
                    if file:
                        file.write(line)
        proc_out = outBuf.getvalue()
        outBuf.close()
        proc_err = None
        if stderr:
            proc_err = errBuf.getvalue()
            errBuf.close()
        if file:
            file.close()
        return proc_out, proc_err

    def _generate_fcn_docs(self, fhelp=False):
        """Generation standard function docstring from .par file


        Parameters
        ----------
        fhelp: bool
            If True, call task_docs to generate standard help with fhelp

        Return
        ------
        str containing the help docs.

        """
        # parameter description #
        parsDesc = ''
        for par_name in self.par_names:
            par = getattr(self, par_name)
            parsDesc += (
                f'\n    {par.pname:12} {"(Req)" if par.isReq else "":6}:')
            parsDesc += f'  {par.prompt} (default: {par.default}) '
        # --------------------- #

        # get extra docs from the task #
        # do this only if fhelp is True; i.e. genearating wrappers
        task_docs = self.task_docs() if fhelp else ''

        # put it all together #
        docs = (
            f'    \n\n'
            '    Parameters\n    ----------'
            f'{parsDesc}\n\n{task_docs}'
        )

        return docs

    def generate_fcn_code(self, deprecate_text=None):
        """Create python function for task_name

        """
        task_name = self.taskname
        task_pyname = self.pytaskname

        # generate docstring
        docs = self._generate_fcn_docs(fhelp=True)

        # do we have a depratation text
        depr_import, depr_text = '', ''
        if deprecate_text is not None:
            depr_import = 'from astropy.utils.decorators import deprecated\n'
            depr_import += 'from ..core import HSPDeprecationWarning\n'
            depr_text = deprecate_text

        # generate function text
        fcn = (
            '# Copyright 2023, University of Maryland, All Rights Reserved\n\n'
            f'{depr_import}\n'
            'from ..core import HSPTask, HSPTaskException\n\n\n'
            f'{depr_text}\n'
            f'def {task_pyname}(args=None, **kwargs):\n'
            f'    r"""\n{docs}\n    """\n\n'
            f'    {task_pyname}_task = HSPTask(name="{task_name}")\n'
            f'    return {task_pyname}_task(args, **kwargs)\n'
        )
        return fcn


class HSPResult:
    """Container for the result of a task execution"""

    def __init__(self, returncode, stdout, stderr=None, params=None,
                 custom=None):
        """Create a result object to summarize the return of a task


        Args:
            ret_code: return code from running the task
            std_out: The returned string in standard output
            std_err: The returned standard error, or None
            params: a dict containing the task parameters
            custom: a dict of any extra parameters.

        """

        self.returncode = returncode
<<<<<<< HEAD
        self.stdout = stdout
        self.stderr = stderr
        self.params = dict(params) if isinstance(params, dict) else params
        self.custom = dict(custom) if isinstance(custom, dict) else custom
=======
        self.stdout     = stdout
        self.stderr     = stderr
        self.params     = dict(params) if isinstance(params, dict) else params
        self.custom     = dict(custom) if isinstance(custom, dict) else custom
>>>>>>> e26466f0

    def __str__(self):
        """Print the result object in a clean way"""

        txt = ('-'*21) + '\n:: Execution Result ::\n' + ('-'*21)
        txt += f'\n> Return Code: {self.returncode}'
        txt += f'\n> Output:\n{self.stdout}'
        if self.stderr is not None:
            txt += f'\n> Errors: {self.stderr}'
        ptxt = '\n\t'.join([f'{par:10}: {val}'
                            for par, val in self.params.items()])
        txt += f'\n> Parameters:\n\t{ptxt}'
        return txt

    def __repr__(self):
        return self.__str__()

    @property
    def output(self):
        """Return the standard output as a list of line"""
        return self.stdout.split('\n')


class HSPParam():
    """Class for holding task parameters """

    def __init__(self, line):
        """Initialize a parameter object with a line from the .par file

        Parameters
        ----------
        line: str
            a line from the parameter file

        """
        line = line.replace('\n', '')
        # if there is an unclosed "|' in the prompt.
        # This should be fixed in the file
        # but we add it here for generality
        if line.count('"') % 2 != 0:
            line += '"'
        # unclosed (') is fine, e.g. "file's name"; so we close
        # it, then remove it later
        sgl_quote = False
        if line.count("'") % 2 != 0:
            line += "'"
            sgl_quote = True

        # split at ,
        info = line.strip().split(',')

        # handle characters (,"') in the prompt text
        if len(info) > 7:
            # - split the line so closed strings (with ' or ") are in
            # separate parts
            parts = re.split("('.*?'|\\\".*?\\\")", line)

            # if any value or prompt contains ",", replace it with "^|_",
            # split, then put it back. Assumes "^|_" is not going to appear
            # anywhere
            # - replace (,) with (^|_) if , falls in one of the substrings
            # with (',")
            parts = [
                p.replace(',', '^|_') if ('"' in p or "'" in p) else p.strip()
                for p in parts]
            # - put things back together, and then split at , and remove ^|_
            info = [p.replace('^|_', ',').strip()
                    for p in ''.join(parts).split(',')]

        # assume all text at the end is part of the prompt
        if len(info) > 7:
            info[6] = ', '.join(info[6:])
            info = info[:7]

        # extract information about the parameter
        self.pname = info[0].strip()
        pkeys = ['type', 'mode', 'default', 'min', 'max', 'prompt']
        for ikey, key in enumerate(pkeys):
            setattr(self, key, info[ikey+1].strip().strip('"'))

        # handle case of single quote like: prompt="file's name"
        if sgl_quote and self.prompt.split("'")[-2][0] == 's':
            setattr(self, 'prompt', self.prompt[:-1])

        self.default = HSPParam.param_type(self.default, self.type)
        self.value = self.default

    def __set__(self, obj, new_value):
        if obj is None:
            obj = self
        self.value = HSPParam.param_type(new_value, self.type)

    def __repr__(self):
        return f'param:{self.pname}:{self.value}'

    def __eq__(self, other):
        """When is a HSPParam equal to another"""
        if isinstance(other, HSPParam):
            return self.value == other.value
        else:
            return self.value == other

    def query(self):
        """Query the user for a parameter and set its value to self.value

        TODO: handle nan, None, INDEF etc

        """
        # querymsg = f':: {self.pname} ::\n{self.prompt} ({self.value}) > '
        querymsg = f'{self.prompt} [{self.value}] '
        done = False
        while not done:

            user_inp = input(querymsg)

            # special cases
            if user_inp == '':
                user_inp = self.value
            if self.type == 'b':
                user_inp = ('no' if user_inp.lower() in
                            ['n', 'no', 'false'] else 'yes')

            try:
                self.value = HSPParam.param_type(user_inp, self.type)
                done = True
            except ValueError:
                print(f'value {user_inp} cannot be processed. Try again!')

    @staticmethod
    def param_type(value, inType):
        """Find the correct type from pfiles

        Parameters
        ----------
        value: str (or possibly int or float)
            The value to be converted; typically a str
        inType: str
            a str representing the type in the .par files.
            One of: {i, s, f, b, r, fr, b}

        Returns:
            the value in the correct type

        """

        # handle special cases first
        if not isinstance(value, str):
            # already done
            return value

        if value == 'INDEF' and inType in ['r', 'i']:
            return value

        if value == '' and inType in ['r', 'i']:
            value = 0

        if inType == 'b':
            value = 1 if value.lower() in ['y', 'yes', 'true'] else 0

        if inType in ['r', 'i']:
            value = str(value).replace("'", "").replace('"', '')

        # now proceed with the conversion
        switcher = {'i': int, 's': str, 'f': str, 'b': bool,
                    'r': float, 'fr': str, 'd': str, 'g': str, 'fw': str}

        if inType not in switcher.keys():
            raise ValueError(f'parameter type {inType} is not recognized.')

        # TODO: more error trapping here
        result = switcher[inType](value)

        # keep boolean as yes/no not True/False
        if inType == 'b':
            result = 'yes' if result else 'no'
        return result


class HSPLogger(logging.getLoggerClass()):
    """A logger for the tasks.
    The same as the main logger in logging, but we add a setup
    method to setup the handlers, and an output attribute to return
    the string captured.

    """

    def __init__(self, name):
        """initialize by calling the parent initializer"""
        self.name = name
        super().__init__(name)
        self.isSetup = False

    def setup(self, **kwargs):
        """Setup the logger by:
        - creating a string stream for all levels to capture output
        - creating a string stream for errors if stderr=True
        - creating a console stream if level 2 is requested
        - creating a file stream if level 3 is request. This prints
            more debugging details


        Keyword Args:
            level: 1: basic, 2: short, 3: long. This should an integer
                or a list of integers, if different levels are considered
            file_name: file name to use when level==3. Default is {name}.log
            stderr: pipe errors to a separate stream. Default is False, so
                errors are written to stdout
        """

        # inputs are in keywords #
        level = kwargs.get('level', 1)
        file_name = kwargs.get('file_name', None)
        self.stderr = kwargs.get('stderr', False)

        # setup only once: #
        if self.isSetup:
            # only clean the streams
            self.oStream = io.StringIO()
            if self.stderr:
                self.eStream = io.StringIO()
        self.isSetup = True
        if file_name is not None and os.path.exists(file_name):
            os.remove(file_name)
        # ---------------- #

        # check the values of level
        if not isinstance(level, (int, list)):
            raise ValueError('level should be int or a list')
        if isinstance(level, int):
            level = [level]

        # starting level
        self.setLevel(logging.DEBUG)

        # Stream to capture the output
        self.oStream = io.StringIO()
        if self.stderr:
            self.eStream = io.StringIO()

        # filters to handle errors separately if needed
        def error_filter(record):
            return record.levelname in ['ERROR', 'CRITICAL']

        def noerror_filter(record):
            return not error_filter(record)

        # handlers:
        if 1 in level:
            # Stream to a string
            handler = logging.StreamHandler(self.oStream)
            handler.setLevel(logging.INFO)
            handler.setFormatter(logging.Formatter('%(message)s'))
            if self.stderr:
                handler.addFilter(noerror_filter)

                # add an error-only handler #
                ehandler = logging.StreamHandler(self.eStream)
                ehandler.setLevel(logging.DEBUG)
                ehandler.setFormatter(logging.Formatter('%(message)s'))
                ehandler.addFilter(error_filter)
                self.logger.addHandler(ehandler)

            self.addHandler(handler)

        if 2 in level:
            # Console handler to print progress
            handler = logging.StreamHandler()
            handler.setLevel(logging.INFO)
            handler.setFormatter(logging.Formatter('%(message)s'))
            self.addHandler(handler)

        if 3 in level:
            # print progress to a file
            handler = logging.FileHandler(file_name, mode='a')
            handler.setLevel(logging.DEBUG)
            handler.setFormatter(
                logging.Formatter(('%(asctime)s|%(levelname)5s|%(filename)s|'
                                  '%(funcName)s|%(message)s'))
            )
            self.addHandler(handler)

    @property
    def output(self):
        """Return the content captured in the log stream, and flush it"""
        out = self.oStream.getvalue()
        self.oStream = io.StringIO()
        err = None
        if self.stderr:
            err = self.eStream.getvalue()
            self.eStream = io.StringIO()
        self.isSetup = False

        return out, err<|MERGE_RESOLUTION|>--- conflicted
+++ resolved
@@ -7,6 +7,7 @@
 import io
 import selectors
 import logging
+from warnings import warn
 from warnings import warn
 
 
@@ -229,14 +230,6 @@
             raise HSPTaskException(
                 'confusing verbose value. Allowed types are: bool, str or int')
         self._verbose = verbose
-<<<<<<< HEAD
-=======
-        
-        # allowfailure?
-        allowfailure = user_pars.get("allowfailure", False)
-        self._allowfailure = allowfailure
-        # ----------------------------- #
->>>>>>> e26466f0
         
         # allowfailure?
         allowfailure = user_pars.get("allowfailure", False)
@@ -389,12 +382,7 @@
             if isinstance(proc_err, bytes):
                 proc_err = proc_err.decode('ISO-8859-15')
         # ---------------------------------------------------- #
-<<<<<<< HEAD
-
-        return HSPResult(proc.returncode, proc_out, proc_err, usr_params)
-
-=======
-        
+
         result = HSPResult(proc.returncode, proc_out, proc_err, usr_params)
         
         if (proc.returncode != 0):
@@ -403,9 +391,7 @@
             elif not self._allowfailure:
                 raise HSPTaskException("\n"+str(result))
         return result
-    
-    
->>>>>>> e26466f0
+
     def task_docs(self):
         """Print docstring help specific to this task
 
@@ -798,17 +784,10 @@
         """
 
         self.returncode = returncode
-<<<<<<< HEAD
-        self.stdout = stdout
-        self.stderr = stderr
-        self.params = dict(params) if isinstance(params, dict) else params
-        self.custom = dict(custom) if isinstance(custom, dict) else custom
-=======
         self.stdout     = stdout
         self.stderr     = stderr
         self.params     = dict(params) if isinstance(params, dict) else params
         self.custom     = dict(custom) if isinstance(custom, dict) else custom
->>>>>>> e26466f0
 
     def __str__(self):
         """Print the result object in a clean way"""
