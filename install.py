--- conflicted
+++ resolved
@@ -297,27 +297,6 @@
 
     fn_str += ''.join([indent_lvl, '    if not args_ok:\n'])
     fn_str += ''.join([indent_lvl, '        return None\n'])
-
-<<<<<<< HEAD
-    fn_str += ''.join([indent_lvl, '    if \'stderr\' in kwargs:\n'])
-    fn_str += ''.join([indent_lvl, '        if kwargs[\'stderr\']:\n'])
-    fn_str += ''.join([indent_lvl, '            stderr_dest = subprocess.PIPE\n'])
-    fn_str += ''.join([indent_lvl, 'task_res = hsp_utils.runit(task_args[0], task_args[1:], parfile_dict, stderr_dest, par_path )\n'])
-#     fn_str += '    task_proc = subprocess.Popen(task_args, stdout=subprocess.PIPE, stderr=stderr_dest)\n'
-#     fn_str += '    task_out, task_err = task_proc.communicate()\n'
-#     fn_str += '    if isinstance(task_out, bytes):\n'
-#     fn_str += '        task_out = task_out.decode()\n'
-#     fn_str += '    if isinstance(task_err, bytes):\n'
-#     fn_str += '        task_err = task_err.decode()\n'
-#     fn_str += '    task_res = hsp_res.Result(task_proc.returncode, task_out, task_err, task_params)\n'
-#     fn_str += '    if task_res.returncode:\n'
-#     fn_str += '        raise hsp_err.HeasoftpyExecutionError(task_args[0], task_res)\n'
-#     fn_str += '    updated_par_contents = hsp_ape.read_par_file(par_path)\n'
-#     fn_str += '    par_dict = dict()\n'
-#     fn_str += '    for parm_key in updated_par_contents:\n'
-#     fn_str += '        par_dict[parm_key] = updated_par_contents[parm_key][\'default\']\n'
-#     fn_str += '    task_res.params = par_dict\n'
-=======
     fn_str += ''.join([indent_lvl, 'if \'stderr\' in kwargs:\n'])
     fn_str += ''.join([indent_lvl, '    if kwargs[\'stderr\']:\n'])
     fn_str += ''.join([indent_lvl, '        stderr_dest = subprocess.PIPE\n'])
@@ -336,7 +315,6 @@
     fn_str += '        par_dict[parm_key] = updated_par_contents[parm_key][\'default\']\n'
 #    fn_str += '\n'
     fn_str += '    task_res.params = par_dict\n'
->>>>>>> e7998c3f
     fn_str += '    return task_res\n'
 #    fn_str += '\n'
     del parfile_dict
